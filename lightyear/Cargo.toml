[package]
name = "lightyear"
version = "0.17.0"
authors = ["Charles Bournhonesque <charlesbour@gmail.com>"]
edition = "2021"
rust-version = "1.76"
description = "Server-client networking library for the Bevy game engine"
readme = "../README.md"
repository = "https://github.com/cBournhonesque/lightyear"
keywords = ["bevy", "multiplayer", "networking", "netcode", "gamedev"]
categories = ["game-development", "network-programming"]
license = "MIT OR Apache-2.0"
exclude = ["/tests"]

[features]
# Enable sending messages bigger than 300KB
big_messages = []
trace = []
metrics = [
    "dep:metrics",
    "metrics-util",
    "metrics-tracing-context",
    "metrics-exporter-prometheus",
]
mock_time = ["dep:mock_instant"]
webtransport = [
    "dep:wtransport",
    "dep:xwt-core",
    "dep:xwt-web",
    "dep:web-sys",
    "dep:wasm-bindgen-futures",
]
leafwing = ["dep:leafwing-input-manager"]
avian2d = ["dep:avian2d"]
avian3d = ["dep:avian3d", "avian3d/3d"]
websocket = [
    "dep:tokio-tungstenite",
    "dep:futures-util",
    "dep:web-sys",
    "dep:wasm-bindgen",
    "dep:wasm-bindgen-futures",
]
steam = ["dep:steamworks"]

# compression
lz4 = ["dep:lz4_flex"]
zstd = ["dep:zstd"]

[dependencies]
# utils
chrono = "0.4.38"
cfg-if = "1.0"
enum_dispatch = "0.3"
governor = "0.7.0"
mock_instant = { version = "0.5.1", optional = true }
nonzero_ext = "0.3.0"
parking_lot = "0.12.3"
paste = "1.0"
rand = "0.8"
ringbuffer = "0.15"
thiserror = "2.0.3"
seahash = "4.1.0"

# input
leafwing-input-manager = { version = "0.15", default-features = false, optional = true }

# physics
avian2d = { version = "0.1.2", optional = true, default-features = false }
avian3d = { version = "0.1.2", optional = true, default-features = false }

# serialization
bincode = { version = "2.0.0-rc.3", features = ["serde"] }
byteorder = "1.5.0"
bytes = { version = "1.8", features = ["serde"] }
self_cell = "1.0"
serde = { version = "1", features = ["derive"] }

# netcode
chacha20poly1305 = { version = "0.10", features = ["std"] }

# derive
lightyear_macros = { version = "0.17.0", path = "../macros" }

# tracing
tracing = "0.1.40"
tracing-log = "0.2.0"
tracing-subscriber = { version = "0.3.17", features = [
    "registry",
    "env-filter",
] }

# server
crossbeam-channel = { version = "0.5.13", features = [] }

# metrics
metrics = { version = "0.24", optional = true }
metrics-util = { version = "0.18", optional = true }
metrics-tracing-context = { version = "0.17", optional = true }
metrics-exporter-prometheus = { version = "0.15.1", optional = true, default-features = false, features = [
    "http-listener",
] }

# bevy
<<<<<<< HEAD
bevy = { version = "0.15.0-rc.3", default-features = false, features = [
  "multi_threaded",
  "bevy_state",
  "serialize",
=======
bevy = { version = "0.14", default-features = false, features = [
    "multi_threaded",
    "bevy_state",
    "serialize",
>>>>>>> 5845699d
] }

# compression
lz4_flex = { version = "0.11", optional = true, default-features = false, features = [
    "std",
] }

# WebSocket
futures-util = { version = "0.3.30", optional = true }

# transport
# we don't need any tokio features, we use only use the tokio channels
tokio = { version = "1.36", features = [
    "sync",
    "macros",
], default-features = false }
futures = "0.3.30"
async-compat = "0.2.3"
async-channel = "2.2.0"

[target."cfg(not(target_family = \"wasm\"))".dependencies]
# connection
# steamworks-sys doesn't build on wasm
steamworks = { version = "0.11", optional = true }
# webtransport
wtransport = { version = "=0.5.0", optional = true, features = [
    "quinn",
    "self-signed",
    "dangerous-configuration",
] }
# websocket
tokio-tungstenite = { version = "0.23.0", optional = true, features = [
    "connect",
    "handshake",
] }
# compression
zstd = { version = "0.13.1", optional = true }

[target."cfg(target_family = \"wasm\")".dependencies]
console_error_panic_hook = { version = "0.1.7" }
web-sys = { version = "0.3", optional = true, features = [
    "Document",
    "WebTransport",
    "WebTransportHash",
    "WebTransportOptions",
    "WebTransportBidirectionalStream",
    "WebTransportSendStream",
    "WebTransportReceiveStream",
    "ReadableStreamDefaultReader",
    "WritableStreamDefaultWriter",
    "WebTransportDatagramDuplexStream",
    "WebSocket",
    "CloseEvent",
    "ErrorEvent",
    "MessageEvent",
    "BinaryType",
] }
bevy_web_keepalive = "0.3"
futures-lite = { version = "2.1.0", optional = true }
getrandom = { version = "0.2.11", features = [
    "js", # feature 'js' is required for wasm
] }
xwt-core = { version = "0.5", optional = true }
xwt-web = { version = "0.13.0", optional = true }
wasm-bindgen = { version = "0.2.90", optional = true }
wasm-bindgen-futures = { version = "0.4.42", optional = true }
# compression
zstd = { version = "0.13.1", optional = true, features = ["wasm"] }


[dev-dependencies]
wasm-bindgen-test = "0.3.39"
mock_instant = { version = "0.5" }
tracing-subscriber = "0.3.17"
bitvec = "1.0"
approx = "0.5.1"

[dev-dependencies.leafwing-input-manager]
version = "*"
# Used by tests.
features = ["keyboard"]

# docs.rs-specific configuration
[package.metadata.docs.rs]
# we cannot use all-features = true, because we need to provide additional features for avian
# when building the docs
# NOTE: building docs.rs doesn't work if I include avian
features = ["metrics", "webtransport", "leafwing", "websocket", "steam", "zstd"]
rustdoc-args = ["--cfg", "docsrs"]<|MERGE_RESOLUTION|>--- conflicted
+++ resolved
@@ -101,17 +101,10 @@
 ] }
 
 # bevy
-<<<<<<< HEAD
 bevy = { version = "0.15.0-rc.3", default-features = false, features = [
-  "multi_threaded",
-  "bevy_state",
-  "serialize",
-=======
-bevy = { version = "0.14", default-features = false, features = [
     "multi_threaded",
     "bevy_state",
     "serialize",
->>>>>>> 5845699d
 ] }
 
 # compression
