--- conflicted
+++ resolved
@@ -101,11 +101,7 @@
 ] }
 
 # bevy
-<<<<<<< HEAD
 bevy = { version = "0.15.0", default-features = false, features = [
-=======
-bevy = { version = "0.14", default-features = false, features = [
->>>>>>> 02521f07
   "multi_threaded",
   "bevy_state",
   "serialize",
