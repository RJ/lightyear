--- conflicted
+++ resolved
@@ -180,11 +180,7 @@
 }
 
 pub(crate) mod receive {
-<<<<<<< HEAD
-    use crate::shared::events::components::MessageEvent;
-=======
     use crate::shared::events::message::ReceiveMessage;
->>>>>>> f677ed9d
     use crate::shared::message::MessageSend;
 
     use crate::shared::replication::ReplicationPeer;
