--- conflicted
+++ resolved
@@ -1,18 +1,10 @@
-<<<<<<< HEAD
+use crate::utils::collections::HashMap;
 use bevy::ecs::component::{ComponentId, Mutable};
-use bevy::ecs::entity::{MapEntities};
-use bevy::prelude::{App, Component, EntityWorldMut, Mut, Reflect, Resource, TypePath, World};
-use bevy::ptr::Ptr;
-use crate::utils::collections::HashMap;
-=======
-use bevy::ecs::component::ComponentId;
-use bevy::ecs::entity::{EntityHash, MapEntities};
+use bevy::ecs::entity::MapEntities;
 use bevy::prelude::{
     App, Component, Entity, EntityWorldMut, Mut, Reflect, Resource, TypePath, World,
 };
 use bevy::ptr::{OwningPtr, Ptr};
-use bevy::utils::{hashbrown, HashMap};
->>>>>>> b5284b0c
 use serde::de::DeserializeOwned;
 use serde::Serialize;
 use std::alloc::Layout;
@@ -175,6 +167,7 @@
 
 impl TempWriteBuffer {
     fn batch_insert(&mut self, entity_world_mut: &mut EntityWorldMut) {
+        dbg!(&self.component_ids);
         unsafe {
             entity_world_mut.insert_by_ids(
                 &self.component_ids,
@@ -748,13 +741,7 @@
     use crate::serialize::ToBytes;
     use crate::shared::replication::entity_map::ReceiveEntityMap;
     use bytes::Bytes;
-<<<<<<< HEAD
-    use std::alloc::Layout;
-    use bevy::ecs::component::Mutable;
-=======
-
-    type EntityHashMap<K, V> = hashbrown::HashMap<K, V, EntityHash>;
->>>>>>> b5284b0c
+
 
     impl ComponentRegistry {
         pub(crate) fn direction(&self, kind: ComponentKind) -> Option<ChannelDirection> {
@@ -955,52 +942,34 @@
             Ok(())
         }
 
-<<<<<<< HEAD
-        pub(crate) fn batch_remove(&mut self, net_ids: Vec<ComponentNetId>, entity_world_mut: &mut EntityWorldMut) {
+        pub(crate) fn batch_remove(&mut self,
+                                   net_ids: Vec<ComponentNetId>,
+                                   entity_world_mut: &mut EntityWorldMut,
+                                   tick: Tick,
+                                   events: &mut ConnectionEvents,
+        ) {
             for net_id in net_ids {
                 let kind = self.kind_map.kind(net_id).expect("unknown component kind");
                 let replication_metadata = self
                     .replication_map
                     .get(kind)
                     .expect("the component is not part of the protocol");
+                events.push_remove_component(entity_world_mut.id(), *kind, tick);
                 let remove_fn = replication_metadata.remove.expect("the component does not have a remove function");
                 remove_fn(self, net_id);
             }
 
-            entity_world_mut.remove_by_ids(&self.component_ids);
-            self.component_ids.clear();
+            entity_world_mut.remove_by_ids(&self.temp_write_buffer.component_ids);
+            self.temp_write_buffer.component_ids.clear();
         }
 
         /// Prepare for a component being removed
         /// We don't actually remove the component here, we just push the ComponentId to the `component_ids` vector
         /// so that they can all be removed at the same time
         pub(crate) fn buffer_remove<C: Component>(&mut self, net_id: ComponentNetId) {
-=======
-        pub(crate) fn raw_remove(
-            &self,
-            net_id: ComponentNetId,
-            entity_world_mut: &mut EntityWorldMut,
-            tick: Tick,
-            events: &mut ConnectionEvents,
-        ) {
->>>>>>> b5284b0c
             let kind = self.kind_map.kind(net_id).expect("unknown component kind");
-            let replication_metadata = self
-                .replication_map
-                .get(kind)
-                .expect("the component is not part of the protocol");
-<<<<<<< HEAD
-            self.component_ids.push(replication_metadata.component_id);
-=======
-            let f = replication_metadata
-                .remove
-                .expect("the component does not have a remove function");
-            events.push_remove_component(entity_world_mut.id(), *kind, tick);
-            f(self, entity_world_mut);
-        }
-
-        pub(crate) fn remove<C: Component>(&self, entity_world_mut: &mut EntityWorldMut) {
->>>>>>> b5284b0c
+            let component_id = self.kind_to_component_id.get(kind).unwrap();
+            self.temp_write_buffer.component_ids.push(*component_id);
             #[cfg(feature = "metrics")]
             {
                 metrics::counter!("replication::receive::component::remove").increment(1);
@@ -1021,8 +990,8 @@
 
     use crate::serialize::writer::Writer;
     use crate::shared::replication::entity_map::SendEntityMap;
+    use bevy::ecs::component::Mutable;
     use std::ptr::NonNull;
-    use bevy::ecs::component::Mutable;
 
     impl ComponentRegistry {
         /// Register delta compression functions for a component
@@ -1678,6 +1647,7 @@
     #[derive(Debug, Default, Clone, PartialEq, TypePath, Resource)]
     struct Buffer(TempWriteBuffer);
 
+    // TODO: this breaks because of https://github.com/bevyengine/bevy/pull/16219!
     /// Make sure that the temporary buffer works properly even if it's being used recursively
     /// because of observers
     #[test]
@@ -1687,7 +1657,7 @@
 
         world.add_observer(
             |trigger: Trigger<OnAdd, ComponentSyncModeFull>, mut commands: Commands| {
-                let entity = trigger.entity();
+                let entity = trigger.target();
                 commands.queue(move |world: &mut World| {
                     let component_id_once = world.register_component::<ComponentSyncModeOnce>();
                     let component_id_simple = world.register_component::<ComponentSyncModeSimple>();
@@ -1708,13 +1678,15 @@
                     // we insert both Once and Simple into the entity
                     let mut entity_world_mut =
                         unsafe { unsafe_world.world_mut() }.entity_mut(entity);
+                    dbg!("Command 1 run");
                     buffer.0.batch_insert(&mut entity_world_mut);
+                    dbg!("End command 1 run");
                 })
             },
         );
         world.add_observer(
             |trigger: Trigger<OnAdd, ComponentSyncModeOnce>, mut commands: Commands| {
-                let entity = trigger.entity();
+                let entity = trigger.target();
                 commands.queue(move |world: &mut World| {
                     let component_id = world.register_component::<ComponentSyncModeSimple>();
                     let unsafe_world = world.as_unsafe_world_cell();
@@ -1728,14 +1700,16 @@
                     // we should NOT also be inserting the components that were previously in the buffer (Once) a second time
                     let mut entity_world_mut =
                         unsafe { unsafe_world.world_mut() }.entity_mut(entity);
+                    dbg!("Command 2 run");
                     buffer.0.batch_insert(&mut entity_world_mut);
+                    dbg!("End command 2 run");
                 })
             },
         );
         world.add_observer(
             |trigger: Trigger<OnInsert, ComponentSyncModeSimple>,
              mut query: Query<&mut ComponentSyncModeFull>| {
-                if let Ok(mut comp) = query.get_mut(trigger.entity()) {
+                if let Ok(mut comp) = query.get_mut(trigger.target()) {
                     comp.0 += 1.0;
                 }
             },
