use bevy::prelude::*;
use core::time::Duration;

use super::interpolation_history::{
    add_component_history, apply_confirmed_update_mode_full, apply_confirmed_update_mode_simple,
};
use crate::client::components::{ComponentSyncMode, SyncComponent};
use crate::client::interpolation::despawn::{despawn_interpolated, removed_components};
use crate::client::interpolation::interpolate::{
    insert_interpolated_component, interpolate, update_interpolate_status,
};
use crate::client::interpolation::resource::InterpolationManager;
use crate::client::interpolation::spawn::spawn_interpolated_entity;
use crate::client::interpolation::Interpolated;
use crate::client::run_conditions::is_synced;
use crate::client::sync::SyncSet;
use crate::prelude::{is_host_server, Deserialize, Serialize, Tick};
use crate::shared::time_manager::WrappedTime;

/// Interpolation delay of the client at the time the message is sent
///
/// This component will be stored on the Client entities on the server
/// as an estimate of the interpolation delay of the client, for lag compensation.
#[derive(Component, Serialize, Deserialize, Clone, Copy, PartialEq, Debug, Reflect)]
pub struct InterpolationDelay {
    /// Delay in milliseconds between the prediction time and the interpolation time
    pub delay_ms: u16,
    // /// Interpolation tick
    // pub tick: Tick,
    // /// Interpolation overstep. The exact interpolation value is
    // /// `interpolation_tick + interpolation_overstep * tick_duration`
    // // TODO: switch to f16 when available
    // pub overstep: f32,
}

impl InterpolationDelay {
    /// What Tick the interpolation delay corresponds to, knowing the current tick
    pub fn tick_and_overstep(&self, current_tick: Tick, tick_duration: Duration) -> (Tick, f32) {
        let delay_time = WrappedTime::new(self.delay_ms as u32);
        let delay_tick = delay_time.to_tick(tick_duration).0;
        let delay_overstep = delay_time.tick_overstep(tick_duration);
        if delay_overstep == 0.0 {
            (current_tick - delay_tick, 0.0)
        } else {
            (current_tick - delay_tick - 1, 1.0 - delay_overstep)
        }
    }

    /// What overstep the interpolation delay corresponds to
    ///
    /// The exact interpolation value is
    /// `interpolation_tick + interpolation_overstep * tick_duration`
    fn overstep(&self, current_tick: Tick, tick_duration: Duration) -> f32 {
        1.0 - WrappedTime::new(self.delay_ms as u32).tick_overstep(tick_duration)
    }
}

/// Config to specify how the snapshot interpolation should behave
#[derive(Clone, Copy, Reflect)]
pub struct InterpolationConfig {
    /// The minimum delay that we will apply for interpolation
    /// This should be big enough so that the interpolated entity always has a server snapshot
    /// to interpolate towards.
    /// Set to 0.0 if you want to only use the Ratio
    pub min_delay: Duration,
    /// The interpolation delay is a ratio of the update-rate from the server
    /// The higher the server update_rate (i.e. smaller send_interval), the smaller the interpolation delay
    /// Set to 0.0 if you want to only use the Delay
    pub send_interval_ratio: f32,
}

impl Default for InterpolationConfig {
    fn default() -> Self {
        Self {
<<<<<<< HEAD
            min_delay: Duration::from_millis(0),
            send_interval_ratio: 1.2,
=======
            min_delay: Duration::from_millis(5),
            send_interval_ratio: 1.3,
>>>>>>> 95abca4e
        }
    }
}

impl InterpolationConfig {
    pub fn with_min_delay(mut self, min_delay: Duration) -> Self {
        self.min_delay = min_delay;
        self
    }

    pub fn with_send_interval_ratio(mut self, send_interval_ratio: f32) -> Self {
        self.send_interval_ratio = send_interval_ratio;
        self
    }

    /// How much behind the latest server update we want the interpolation time to be
    pub(crate) fn to_duration(self, server_send_interval: Duration) -> Duration {
        // TODO: deal with server_send_interval = 0 (set to frame rate)
        let ratio_value = server_send_interval.mul_f32(self.send_interval_ratio);
        std::cmp::max(ratio_value, self.min_delay)
    }
}

#[derive(Default)]
pub struct InterpolationPlugin {
    config: InterpolationConfig,
}

impl InterpolationPlugin {
    pub(crate) fn new(config: InterpolationConfig) -> Self {
        Self { config }
    }
}

#[derive(SystemSet, Debug, Hash, PartialEq, Eq, Clone, Copy)]
pub enum InterpolationSet {
    // PreUpdate Sets
    /// Restore the correct component values
    RestoreVisualInterpolation,
    // FixedUpdate
    /// Update the previous/current component values used for visual interpolation
    UpdateVisualInterpolationState,
    // Update Sets,
    /// Spawn interpolation entities,
    SpawnInterpolation,
    /// Add component history for all interpolated entities' interpolated components
    SpawnHistory,
    /// Update component history, interpolation status
    PrepareInterpolation,
    /// Interpolate between last 2 server states. Has to be overriden if
    /// `InterpolationConfig.custom_interpolation_logic` is set to true
    Interpolate,
    // PostUpdate sets
    /// Interpolate the visual state of the game with 1 tick of delay
    VisualInterpolation,

    /// SystemSet encompassing all other interpolation sets
    All,
}

/// Add per-component systems related to interpolation
pub fn add_prepare_interpolation_systems<C: SyncComponent>(
    app: &mut App,
    interpolation_mode: ComponentSyncMode,
) {
    // TODO: maybe run this in PostUpdate?
    // TODO: maybe create an overarching prediction set that contains all others?
    app.add_systems(
        Update,
        add_component_history::<C>.in_set(InterpolationSet::SpawnHistory),
    );
    app.add_observer(removed_components::<C>);
    match interpolation_mode {
        ComponentSyncMode::Full => {
            app.add_systems(
                Update,
                (
                    apply_confirmed_update_mode_full::<C>,
                    update_interpolate_status::<C>.run_if(is_synced),
                    // TODO: that means we could insert the component twice, here and then in interpolate...
                    //  need to optimize this
                    insert_interpolated_component::<C>,
                )
                    .chain()
                    .in_set(InterpolationSet::PrepareInterpolation),
            );
        }
        ComponentSyncMode::Simple => {
            app.add_systems(
                Update,
                apply_confirmed_update_mode_simple::<C>
                    .in_set(InterpolationSet::PrepareInterpolation),
            );
        }
        _ => {}
    }
}

// We add the interpolate system in different function because we might not want to add them
// in case there is custom interpolation logic.
pub fn add_interpolation_systems<C: SyncComponent>(app: &mut App) {
    app.add_systems(
        Update,
        interpolate::<C>.in_set(InterpolationSet::Interpolate),
    );
}

impl Plugin for InterpolationPlugin {
    fn build(&self, app: &mut App) {
        let should_run_interpolation = not(is_host_server).and(is_synced);

        // REFLECT
        app.register_type::<InterpolationConfig>()
            .register_type::<Interpolated>();

        // RESOURCES
        app.init_resource::<InterpolationManager>();
        // SETS
        app.configure_sets(
            Update,
            (
                InterpolationSet::SpawnInterpolation,
                InterpolationSet::SpawnHistory,
                // PrepareInterpolation uses the sync values (which are used to compute interpolation)
                InterpolationSet::PrepareInterpolation.after(SyncSet),
                InterpolationSet::Interpolate,
            )
                .in_set(InterpolationSet::All)
                .chain(),
        );
        app.configure_sets(
            Update,
            InterpolationSet::All.run_if(should_run_interpolation),
        );
        // SYSTEMS
        app.add_systems(
            Update,
            spawn_interpolated_entity.in_set(InterpolationSet::SpawnInterpolation),
        );
        app.add_observer(despawn_interpolated);
    }
}

#[cfg(test)]
mod tests {
    use super::*;

    #[test]
    fn test_interpolation_delay() {
        let delay = InterpolationDelay { delay_ms: 12 };
        assert_eq!(
            delay.tick_and_overstep(Tick(3), Duration::from_millis(10)),
            (Tick(1), 0.8)
        );

        let delay = InterpolationDelay { delay_ms: 10 };
        assert_eq!(
            delay.tick_and_overstep(Tick(3), Duration::from_millis(10)),
            (Tick(2), 0.0)
        );
    }
}<|MERGE_RESOLUTION|>--- conflicted
+++ resolved
@@ -72,13 +72,8 @@
 impl Default for InterpolationConfig {
     fn default() -> Self {
         Self {
-<<<<<<< HEAD
-            min_delay: Duration::from_millis(0),
-            send_interval_ratio: 1.2,
-=======
             min_delay: Duration::from_millis(5),
             send_interval_ratio: 1.3,
->>>>>>> 95abca4e
         }
     }
 }
