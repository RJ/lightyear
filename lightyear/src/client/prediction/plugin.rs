use super::pre_prediction::PrePredictionPlugin;
use super::predicted_history::apply_confirmed_update;
use super::resource_history::{
    handle_tick_event_resource_history, update_resource_history, ResourceHistory,
};
use super::rollback::{
    increment_rollback_tick, prepare_rollback, prepare_rollback_non_networked,
    prepare_rollback_prespawn, prepare_rollback_resource, remove_prediction_disable, run_rollback,
    Rollback, RollbackPlugin, RollbackState,
};
use super::spawn::spawn_predicted_entity;
use crate::client::components::{ComponentSyncMode, Confirmed, SyncComponent};
use crate::client::prediction::correction::{
    get_corrected_state, restore_corrected_state, set_original_prediction_post_rollback,
};
use crate::client::prediction::despawn::{despawn_confirmed, PredictionDisable};
use crate::client::prediction::predicted_history::{
    add_prediction_history, add_sync_systems, apply_component_removal_confirmed,
    apply_component_removal_predicted, handle_tick_event_prediction_history,
    update_prediction_history,
};
use crate::client::prediction::prespawn::PreSpawnedPlayerObjectPlugin;
use crate::client::prediction::resource::PredictionManager;
use crate::client::prediction::Predicted;
use crate::prelude::client::is_connected;
use crate::prelude::{is_host_server, PreSpawned};
use crate::shared::sets::{ClientMarker, InternalMainSet};
use bevy::ecs::component::Mutable;
use bevy::ecs::entity_disabling::DefaultQueryFilters;
use bevy::prelude::*;
use bevy::reflect::Reflect;
<<<<<<< HEAD
use bevy::transform::TransformSystem;
use core::time::Duration;
=======
use bevy::utils::Duration;
use std::fmt::Debug;

use super::pre_prediction::PrePredictionPlugin;
use super::predicted_history::apply_confirmed_update;
use super::resource_history::{
    handle_tick_event_resource_history, update_resource_history, ResourceHistory,
};
use super::rollback::{
    check_rollback, increment_rollback_tick, prepare_rollback, prepare_rollback_non_networked,
    prepare_rollback_prespawn, prepare_rollback_resource, run_rollback, Rollback, RollbackState,
};
use super::spawn::spawn_predicted_entity;

use crate::prelude::client::is_connected;
>>>>>>> 95abca4e

/// Configuration to specify how the prediction plugin should behave
#[derive(Debug, Clone, Copy, Reflect)]
pub struct PredictionConfig {
    /// If true, we always rollback whenever we receive a server update, instead of checking
    /// ff the confirmed state matches the predicted state history
    pub always_rollback: bool,
    /// Minimum number of input delay ticks that will be applied, regardless of latency.
    ///
    /// This should almost always be set to 0 to ensure that your game is as responsive as possible.
    /// Some games might prefer enforcing a minimum input delay to ensure a consistent game feel even
    /// when the latency conditions are changing.
    pub minimum_input_delay_ticks: u16,
    /// Maximum amount of input delay that will be applied in order to cover latency, before any prediction
    /// is done to cover additional latency.
    ///
    /// Input delay can be ideal in low-latency situations to avoid rollbacks and networking artifacts, but it
    /// must be balanced against the responsiveness of the game. Even at higher latencies, it's useful to add
    /// some input delay to reduce the amount of rollback ticks that are needed. (to reduce the rollback visual artifacts
    /// and CPU costs)
    ///
    /// The default value is 3 (or about 50ms at 60Hz): for clients that have less than 50ms ping, we will apply input delay
    /// to cover the latency, and there should no rollback.
    ///
    /// Set to 0ms if you won't want any input delay. (for example for shooters)
    pub maximum_input_delay_before_prediction: u16,
    /// This setting describes how far ahead the client simulation is allowed to predict to cover latency.
    /// This controls the maximum amount of rollback ticks. Any additional latency will be covered by adding more input delays.
    ///
    /// The default value is 7 ticks (or about 100ms of prediction at 60Hz)
    ///
    /// If you set `maximum_input_delay_before_prediction` to 50ms and `maximum_predicted_time` to 100ms, and the client has:
    /// - 30ms ping: there will be 30ms of input delay and no prediction
    /// - 120ms ping: there will be 50ms of input delay and 70ms of prediction/rollback
    /// - 200ms ping: there will be 100ms of input delay, and 100ms of prediction/rollback
    pub maximum_predicted_ticks: u16,
    /// The number of correction ticks will be a multiplier of the number of ticks between
    /// the client and the server correction
    /// (i.e. if the client is 10 ticks head and correction_ticks is 1.0, then the correction will be done over 10 ticks)
    // Number of ticks it will take to visually update the Predicted state to the new Corrected state
    pub correction_ticks_factor: f32,
}

impl Default for PredictionConfig {
    /// By default we don't apply any input delay, because input_delay is only compatible with
    /// the leafwing inputs
    /// (Adding input delay would mess up the client timeline)
    fn default() -> Self {
        Self::no_input_delay()
    }
}

impl PredictionConfig {
    /// Cover up to 50ms of latency with input delay, and after that use prediction for up to 100ms
    /// - `minimum_input_delay_ticks`: no minimum input delay
    /// - `minimum_input_delay_before_prediction`: 3 ticks (or about 50ms at 60Hz), cover 50ms of latency with input delay
    /// - `maximum_predicted_ticks`: 7 ticks (or about 100ms at 60Hz), cover the next 100ms of latency with prediction
    ///   (the rest will be covered by more input delay)
    pub fn balanced() -> Self {
        Self {
            always_rollback: false,
            minimum_input_delay_ticks: 0,
            maximum_input_delay_before_prediction: 3,
            maximum_predicted_ticks: 7,
            correction_ticks_factor: 1.0,
        }
    }

    /// No input-delay, all the latency will be covered by prediction
    pub fn no_input_delay() -> Self {
        Self {
            always_rollback: false,
            minimum_input_delay_ticks: 0,
            maximum_input_delay_before_prediction: 0,
            maximum_predicted_ticks: 100,
            correction_ticks_factor: 1.0,
        }
    }

    /// All the latency will be covered by adding input-delay
    pub fn no_prediction() -> Self {
        Self {
            always_rollback: false,
            minimum_input_delay_ticks: 0,
            maximum_input_delay_before_prediction: 0,
            maximum_predicted_ticks: 0,
            correction_ticks_factor: 0.0,
        }
    }

    pub fn always_rollback(mut self, always_rollback: bool) -> Self {
        self.always_rollback = always_rollback;
        self
    }

    /// Ensures that there is a fixed amount of input delay in all cases
    pub fn set_fixed_input_delay_ticks(&mut self, tick: u16) {
        self.minimum_input_delay_ticks = tick;
        self.maximum_input_delay_before_prediction = tick;
        self.maximum_predicted_ticks = 100;
    }

    /// Update the amount of input delay (number of ticks)
    pub fn with_minimum_input_delay_ticks(mut self, tick: u16) -> Self {
        self.minimum_input_delay_ticks = tick;
        self
    }

    /// Update the amount of input delay (number of ticks)
    pub fn with_correction_ticks_factor(mut self, factor: f32) -> Self {
        self.correction_ticks_factor = factor;
        self
    }

    /// Compute the amount of input delay that should be applied, considering the current RTT
    pub fn input_delay_ticks(&self, rtt: Duration, tick_interval: Duration) -> u16 {
        assert!(self.minimum_input_delay_ticks <= self.maximum_input_delay_before_prediction,
                "The minimum amount of input_delay should be lower than the maximum_input_delay_before_prediction");
        let rtt_ticks = (rtt.as_nanos() as f32 / tick_interval.as_nanos() as f32).ceil() as u16;
        // if the rtt is lower than the minimum input delay, we will apply the minimum input delay
        if rtt_ticks <= self.minimum_input_delay_ticks {
            return self.minimum_input_delay_ticks;
        }
        // else, apply input delay up to the maximum input delay
        if rtt_ticks <= self.maximum_input_delay_before_prediction {
            return rtt_ticks;
        }
        // else, apply input delay up to the maximum input delay, and cover the rest with prediction
        // if not possible, add even more input delay
        if rtt_ticks <= (self.maximum_predicted_ticks + self.maximum_input_delay_before_prediction)
        {
            self.maximum_input_delay_before_prediction
        } else {
            rtt_ticks - self.maximum_predicted_ticks
        }
    }
}

/// Plugin that enables client-side prediction
#[derive(Default)]
pub struct PredictionPlugin;

#[derive(SystemSet, Debug, Hash, PartialEq, Eq, Clone, Copy)]
pub enum PredictionSet {
    // PreUpdate Sets
    /// Spawn predicted entities,
    /// We will also use this do despawn predicted entities when confirmed entities are despawned
    SpawnPrediction,
    /// Sync components from the Confirmed entity to the Predicted entity, and potentially
    /// insert PredictedHistory components
    Sync,
    /// Restore the Correct value instead of the VisualCorrected value
    /// - we need this here because we want the correct value before the rollback check
    /// - we are also careful to add this set to FixedPreUpdate as well, so that if FixedUpdate
    ///   runs multiple times in a row, we still correctly reset the component to the Correct value
    ///   before running a Simulation step. It's ok to have a duplicate system because we use std::mem::take
    RestoreVisualCorrection,
    /// Check if rollback is needed
    CheckRollback,

    // ROLLBACK
    /// If any Predicted entity was marked as despawned, instead of despawning them we simply disabled the entity.
    /// If we do a rollback we want to restore those entities.
    RemoveDisable,
    /// Prepare rollback by snapping the current state to the confirmed state and clearing histories
    /// For pre-spawned entities, we just roll them back to their historical state.
    /// If they didn't exist in the rollback tick, despawn them
    PrepareRollback,
    /// Perform rollback
    Rollback,
    // NOTE: no need to add RollbackFlush because running a schedule (which we do for rollback) will flush all commands at the end of each run

    // FixedPreUpdate Sets
    // RestoreVisualCorrection

    // FixedPostUpdate Sets
    /// Set to deal with predicted/confirmed entities getting despawned
    /// In practice, the entities aren't despawned but all their components are removed
    EntityDespawn,
    /// Update the client's predicted history; runs after each physics step in the FixedUpdate Schedule
    UpdateHistory,
    /// Visually interpolate the predicted components to the corrected state
    VisualCorrection,

    // FixedLast Sets
    /// Increment the rollback tick after the main fixed-update physics loop has run
    IncrementRollbackTick,

    /// General set encompassing all other system sets
    All,
}

/// Returns true if we are doing rollback
pub fn is_in_rollback(rollback: Option<Res<Rollback>>) -> bool {
    rollback.is_some_and(|rollback| rollback.is_rollback())
}

/// Enable rollbacking a component even if the component is not networked
pub fn add_non_networked_rollback_systems<
    C: Component<Mutability = Mutable> + PartialEq + Clone,
>(
    app: &mut App,
) {
    app.add_observer(apply_component_removal_predicted::<C>);
    app.add_observer(add_prediction_history::<C>);
    app.add_systems(
        PreUpdate,
        (prepare_rollback_non_networked::<C>.in_set(PredictionSet::PrepareRollback),),
    );
    app.add_systems(
        FixedPostUpdate,
        update_prediction_history::<C>.in_set(PredictionSet::UpdateHistory),
    );
}

/// Enables rollbacking a resource. As a rule of thumb, only use on resources
/// that are only modified by systems in the `FixedMain` schedule. This is
/// because rollbacks only run the `FixedMain` schedule. For example, the
/// `Time<Fixed>` resource is modified by
/// `bevy_time::fixed::run_fixed_main_schedule()` which is run outside of the
/// `FixedMain` schedule and so it should not be used in this function.
///
/// As a side note, the `Time<Fixed>` resource is already rollbacked internally
/// by lightyear so that it can be used accurately within systems within the
/// `FixedMain` schedule during a rollback.
pub fn add_resource_rollback_systems<R: Resource + Clone>(app: &mut App) {
    // TODO: add these registrations if the type is reflect
    // app.register_type::<HistoryState<R>>();
    // app.register_type::<ResourceHistory<R>>();
    app.insert_resource(ResourceHistory::<R>::default());
    app.add_observer(handle_tick_event_resource_history::<R>);
    app.add_systems(
        PreUpdate,
        prepare_rollback_resource::<R>.in_set(PredictionSet::PrepareRollback),
    );
    app.add_systems(
        FixedPostUpdate,
        update_resource_history::<R>.in_set(PredictionSet::UpdateHistory),
    );
}

pub fn add_prediction_systems<C: SyncComponent>(app: &mut App, prediction_mode: ComponentSyncMode) {
    match prediction_mode {
        ComponentSyncMode::Full => {
            #[cfg(feature = "metrics")]
            {
                metrics::describe_counter!(format!(
                    "prediction::rollbacks::causes::{}::missing_on_confirmed",
                    std::any::type_name::<C>()
                ), metrics::Unit::Count, "Component present in the prediction history but missing on the confirmed entity");
                metrics::describe_counter!(format!(
                    "prediction::rollbacks::causes::{}::value_mismatch",
                    std::any::type_name::<C>()
                ), metrics::Unit::Count, "Component present in the prediction history but with a different value than on the confirmed entity");
                metrics::describe_counter!(format!(
                    "prediction::rollbacks::causes::{}::missing_on_predicted",
                    std::any::type_name::<C>()
                ), metrics::Unit::Count, "Component present in the confirmed entity but missing in the prediction history");
                metrics::describe_counter!(format!(
                    "prediction::rollbacks::causes::{}::removed_on_predicted",
                    std::any::type_name::<C>()
                ), metrics::Unit::Count, "Component present in the confirmed entity but removed in the prediction history");
            }
            // TODO: register type if C is reflect
            // app.register_type::<HistoryState<C>>();
            // app.register_type::<PredictionHistory<C>>();

            app.add_observer(apply_component_removal_predicted::<C>);
            app.add_observer(handle_tick_event_prediction_history::<C>);
            app.add_observer(add_prediction_history::<C>);
            app.add_systems(
                PreUpdate,
                // restore to the corrected state (as the visual state might be interpolating
                // between the predicted and corrected state)
                restore_corrected_state::<C>.in_set(PredictionSet::RestoreVisualCorrection),
            );
            app.add_systems(
                PreUpdate,
                (
                    // for SyncMode::Full, we need to check if we need to rollback.
                    // TODO: for mode=simple/once, we still need to re-add the component if the entity ends up not being despawned!
                    // check_rollback::<C>.in_set(PredictionSet::CheckRollback),
                    (prepare_rollback::<C>, prepare_rollback_prespawn::<C>)
                        .in_set(PredictionSet::PrepareRollback),
                ),
            );
            // we want this to run every frame.
            // If we have a Correction and we have 2 consecutive frames without FixedUpdate running
            // the component would be set to the corrected state, instead of the original prediction!
            app.add_systems(
                RunFixedMainLoop,
                set_original_prediction_post_rollback::<C>
                    .in_set(RunFixedMainLoopSystem::AfterFixedMainLoop),
            );
            // we need this in case the FixedUpdate schedule runs multiple times in a row.
            // Otherwise we would have
            // [PreUpdate] RestoreCorrectValue
            // [FixedUpdate] Step -> Correction = UpdateCorrectValue, InterpolateVisualValue, SetC=Visual, Sync, UpdateVisualInterpolation
            // [FixedUpdate] Step (from C=Visual!!)
            // We still need the RestoreVisualCorrection in PreUpdate because we need the correct state when checking for rollbacks
            // Maybe the rollback systems should be in FixedUpdate?
            app.add_systems(
                FixedPreUpdate,
                // restore to the corrected state (as the visual state might be interpolating
                // between the predicted and corrected state)
                restore_corrected_state::<C>.in_set(PredictionSet::RestoreVisualCorrection),
            );
            app.add_systems(
                FixedPostUpdate,
                (
                    get_corrected_state::<C>.in_set(PredictionSet::VisualCorrection),
                    // we need to run this during fixed update to know accurately the history for each tick
                    update_prediction_history::<C>.in_set(PredictionSet::UpdateHistory),
                ),
            );
        }
        ComponentSyncMode::Simple => {
            app.add_observer(apply_component_removal_confirmed::<C>);
            app.add_systems(
                PreUpdate,
                (
                    // for SyncMode::Simple, just copy the confirmed components
                    apply_confirmed_update::<C>.in_set(PredictionSet::CheckRollback),
                ),
            );
        }
        _ => {}
    };
}

impl Plugin for PredictionPlugin {
    fn build(&self, app: &mut App) {
        // we only run prediction:
        // - if we're not in host-server mode
        // - after the client is connected
        // NOTE: we need to run the prediction systems even if we're not synced, because we want
        //  our HistoryBuffer to contain values for components/resources that were updated before syncing
        //  is done.
        let should_prediction_run = not(is_host_server).and(is_connected);

        // REFLECTION
        app.register_type::<Predicted>()
            .register_type::<Confirmed>()
            .register_type::<PreSpawned>()
            .register_type::<Rollback>()
            .register_type::<RollbackState>()
            .register_type::<PredictionDisable>()
            .register_type::<PredictionConfig>();


        // RESOURCES
        app.init_resource::<PredictionManager>();
        app.insert_resource(Rollback::new(RollbackState::Default));

        // Custom entity disabling
        let prediction_disable_id = app.world_mut().register_component::<PredictionDisable>();
        app.world_mut().resource_mut::<DefaultQueryFilters>().register_disabling_component(prediction_disable_id);

        // PreUpdate systems:
        // 1. Receive confirmed entities, add Confirmed and Predicted components
        // 2. (in prediction_systems) add ComponentHistory
        // 3. (in prediction_systems) Check if we should do rollback, clear histories and snap prediction's history to server-state
        // 4. Potentially do rollback
        app.configure_sets(
            PreUpdate,
            (
                InternalMainSet::<ClientMarker>::ReceiveEvents,
                (
                    PredictionSet::SpawnPrediction,
                    PredictionSet::Sync,
                    PredictionSet::RestoreVisualCorrection,
                    PredictionSet::CheckRollback,
                    PredictionSet::RemoveDisable.run_if(is_in_rollback),
                    PredictionSet::PrepareRollback.run_if(is_in_rollback),
                    PredictionSet::Rollback.run_if(is_in_rollback),
                )
                    .chain()
                    .in_set(PredictionSet::All),
            )
                .chain(),
        )
        .configure_sets(
            PreUpdate,
            PredictionSet::All.run_if(should_prediction_run.clone()),
        );
        app.add_systems(
            PreUpdate,
            (
                // - we first check via observer if:
                //   - the entity has a matching PreSpawnedPlayerObject. If match, remove PrePredicted/ShouldBePredicted.
                //     If no match we do nothing and treat this as a normal-predicted entity
                //   - the entity has a PrePredicted component. If it does, remove ShouldBePredicted to not trigger normal prediction-spawn system
                // - then we check via a system if we should spawn a new predicted entity
                spawn_predicted_entity.in_set(PredictionSet::SpawnPrediction),
                remove_prediction_disable.in_set(PredictionSet::RemoveDisable),
                run_rollback.in_set(PredictionSet::Rollback),
                #[cfg(feature = "metrics")]
                super::rollback::no_rollback
                    .after(PredictionSet::CheckRollback)
                    .in_set(PredictionSet::All)
                    .run_if(not(is_in_rollback)),
            ),
        );
        app.add_observer(despawn_confirmed);

        // FixedPreUpdate
        app.configure_sets(
            FixedPreUpdate,
            PredictionSet::RestoreVisualCorrection.in_set(PredictionSet::All),
        )
        .configure_sets(
            FixedPreUpdate,
            PredictionSet::All.run_if(should_prediction_run.clone()),
        );

        // FixedUpdate systems
        // 1. Update client tick (don't run in rollback)
        // 2. Run main physics/game fixed-update loop
        // 3. Increment rollback tick (only run in fallback)
        // 4. Update predicted history
        app.configure_sets(
            FixedPostUpdate,
            (
                PredictionSet::EntityDespawn,
                // for prespawned entities that could be spawned during FixedUpdate, we want to add the history
                // right away to avoid rollbacks
                PredictionSet::Sync,
                PredictionSet::UpdateHistory,
                // no need to update the visual state during rollbacks
                PredictionSet::VisualCorrection.run_if(not(is_in_rollback)),
            )
                .in_set(PredictionSet::All)
                .chain(),
        )
        .configure_sets(
            FixedPostUpdate,
            PredictionSet::All.run_if(should_prediction_run.clone()),
        );
        app.add_systems(
            FixedPostUpdate,
<<<<<<< HEAD
            (increment_rollback_tick.in_set(PredictionSet::IncrementRollbackTick),),
=======
            remove_despawn_marker.in_set(PredictionSet::EntityDespawn),
>>>>>>> 95abca4e
        );

        // NOTE: this needs to run in FixedPostUpdate because the order we want is (if we replicate Position):
        // - Physics update
        // - UpdateHistory
        // - Correction: update Position
        // - Sync: update Transform
        // - VisualInterpolation::UpdateVisualInterpolationState

        // FixedPostUpdate systems
        // 1. Interpolate between the confirmed state and the incorrect predicted state
        // app.configure_sets(
        //     FixedPostUpdate,
        //     PredictionSet::VisualCorrection
        //         // we want visual interpolation to use the corrected state
        //         .before(InterpolationSet::UpdateVisualInterpolationState)
        //         // no need to update the visual state during rollbacks
        //         .run_if(not(is_in_rollback))
        //         .in_set(PredictionSet::All),
        // );
        app.add_systems(
            FixedLast,
            increment_rollback_tick.in_set(PredictionSet::IncrementRollbackTick),
        );
        app.configure_sets(
            FixedLast,
            PredictionSet::IncrementRollbackTick
                .run_if(is_in_rollback)
                .in_set(PredictionSet::All),
        )
        .configure_sets(
            FixedLast,
            PredictionSet::All.run_if(should_prediction_run.clone()),
        );

        // PLUGINS
        app.add_plugins((
            PrePredictionPlugin,
            PreSpawnedPlayerObjectPlugin,
            RollbackPlugin,
        ));
    }

    // We run this after `build` and `finish` to make sure that all components were registered before we create the observer
    // that will trigger on all predicted components
    fn cleanup(&self, app: &mut App) {
        add_sync_systems(app);
    }
}

#[cfg(test)]
mod tests {
    use super::*;

    #[test]
    fn test_input_delay_config() {
        let config_1 = PredictionConfig {
            always_rollback: false,
            minimum_input_delay_ticks: 2,
            maximum_input_delay_before_prediction: 3,
            maximum_predicted_ticks: 7,
            correction_ticks_factor: 0.0,
        };
        // 1. Test the minimum input delay
        assert_eq!(
            config_1.input_delay_ticks(Duration::from_millis(10), Duration::from_millis(16)),
            2
        );

        // 2. Test the maximum input delay before prediction
        assert_eq!(
            config_1.input_delay_ticks(Duration::from_millis(60), Duration::from_millis(16)),
            3
        );

        // 3. Test the maximum predicted delay
        assert_eq!(
            config_1.input_delay_ticks(Duration::from_millis(200), Duration::from_millis(16)),
            6
        );
        assert_eq!(
            config_1.input_delay_ticks(Duration::from_millis(300), Duration::from_millis(16)),
            12
        );
    }
}<|MERGE_RESOLUTION|>--- conflicted
+++ resolved
@@ -29,26 +29,7 @@
 use bevy::ecs::entity_disabling::DefaultQueryFilters;
 use bevy::prelude::*;
 use bevy::reflect::Reflect;
-<<<<<<< HEAD
-use bevy::transform::TransformSystem;
 use core::time::Duration;
-=======
-use bevy::utils::Duration;
-use std::fmt::Debug;
-
-use super::pre_prediction::PrePredictionPlugin;
-use super::predicted_history::apply_confirmed_update;
-use super::resource_history::{
-    handle_tick_event_resource_history, update_resource_history, ResourceHistory,
-};
-use super::rollback::{
-    check_rollback, increment_rollback_tick, prepare_rollback, prepare_rollback_non_networked,
-    prepare_rollback_prespawn, prepare_rollback_resource, run_rollback, Rollback, RollbackState,
-};
-use super::spawn::spawn_predicted_entity;
-
-use crate::prelude::client::is_connected;
->>>>>>> 95abca4e
 
 /// Configuration to specify how the prediction plugin should behave
 #[derive(Debug, Clone, Copy, Reflect)]
@@ -487,14 +468,6 @@
             FixedPostUpdate,
             PredictionSet::All.run_if(should_prediction_run.clone()),
         );
-        app.add_systems(
-            FixedPostUpdate,
-<<<<<<< HEAD
-            (increment_rollback_tick.in_set(PredictionSet::IncrementRollbackTick),),
-=======
-            remove_despawn_marker.in_set(PredictionSet::EntityDespawn),
->>>>>>> 95abca4e
-        );
 
         // NOTE: this needs to run in FixedPostUpdate because the order we want is (if we replicate Position):
         // - Physics update
