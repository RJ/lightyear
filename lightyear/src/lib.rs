/*!
Lightyear is a networking library for Bevy.
It is designed for server-authoritative multiplayer games; and aims to be both feature-complete and easy-to-use.

You can find more information in the [book](https://cbournhonesque.github.io/lightyear/book/)!
*/
#![allow(unused_imports)]
#![allow(unused_variables)]
#![allow(dead_code)]
#![allow(clippy::type_complexity)]
#![allow(rustdoc::private_intra_doc_links)]

// re-exports (mostly used in the derive macro crate or for internal purposes)
#[doc(hidden)]
pub mod _reexport {
    pub use enum_delegate;
    pub use enum_dispatch::enum_dispatch;
    pub use paste::paste;

    pub use lightyear_macros::{
        component_protocol_internal, message_protocol_internal, ChannelInternal, MessageInternal,
    };

    pub use crate::channel::builder::TickBufferChannel;
    pub use crate::channel::builder::{
        EntityActionsChannel, EntityUpdatesChannel, InputChannel, PingChannel,
    };
    pub use crate::client::interpolation::{
        add_interpolation_systems, add_prepare_interpolation_systems,
    };
    pub use crate::client::interpolation::{LinearInterpolator, NullInterpolator};
    pub use crate::client::prediction::add_prediction_systems;
    pub use crate::client::prediction::correction::{InstantCorrector, InterpolatedCorrector};
    pub use crate::connection::events::{
        IterComponentInsertEvent, IterComponentRemoveEvent, IterComponentUpdateEvent,
    };
    pub use crate::protocol::component::{
        ComponentBehaviour, ComponentKindBehaviour, ComponentProtocol, ComponentProtocolKind,
        FromType,
    };
    pub use crate::protocol::message::InputMessageKind;
    pub use crate::protocol::message::{MessageKind, MessageProtocol};
    pub use crate::protocol::{BitSerializable, EventContext};
    pub use crate::serialize::reader::ReadBuffer;
    pub use crate::serialize::wordbuffer::reader::ReadWordBuffer;
    pub use crate::serialize::wordbuffer::writer::WriteWordBuffer;
    pub use crate::serialize::writer::WriteBuffer;
    pub use crate::shared::events::{
        ComponentInsertEvent, ComponentRemoveEvent, ComponentUpdateEvent,
    };
    pub use crate::shared::replication::components::ShouldBeInterpolated;
    pub use crate::shared::replication::systems::add_per_component_replication_send_systems;
    pub use crate::shared::replication::ReplicationSend;
    pub use crate::shared::systems::events::{
        push_component_insert_events, push_component_remove_events, push_component_update_events,
    };
    pub use crate::shared::time_manager::WrappedTime;
    pub use crate::utils::ready_buffer::{ItemWithReadyKey, ReadyBuffer};
    pub use crate::utils::sequence_buffer::SequenceBuffer;
}

/// Prelude containing commonly used types
pub mod prelude {
    pub use lightyear_macros::{component_protocol, message_protocol, Channel, Message};

    pub use crate::channel::builder::TickBufferChannel;
    pub use crate::channel::builder::{
        Channel, ChannelBuilder, ChannelContainer, ChannelDirection, ChannelMode, ChannelSettings,
        DefaultUnorderedUnreliableChannel, ReliableSettings,
    };
    pub use crate::client::prediction::prespawn::PreSpawnedPlayerObject;
    #[cfg(feature = "leafwing")]
    pub use crate::inputs::leafwing::LeafwingUserAction;
    pub use crate::inputs::native::UserAction;
    pub use crate::netcode::{generate_key, ClientId, Key};
    pub use crate::packet::message::Message;
    pub use crate::protocol::channel::{ChannelKind, ChannelRegistry};
    pub use crate::protocol::Protocol;
    pub use crate::protocolize;
    pub use crate::shared::config::SharedConfig;
    pub use crate::shared::log::LogConfig;
    pub use crate::shared::ping::manager::PingConfig;
    pub use crate::shared::plugin::{NetworkIdentity, SharedPlugin};
    pub use crate::shared::replication::components::{
        NetworkTarget, ReplicationGroup, ReplicationMode, ShouldBePredicted,
    };
    pub use crate::shared::replication::entity_map::{EntityMapper, MapEntities, RemoteEntityMap};
    pub use crate::shared::sets::{FixedUpdateSet, MainSet, ReplicationSet};
    pub use crate::shared::tick_manager::TickManager;
    pub use crate::shared::tick_manager::{Tick, TickConfig};
    pub use crate::shared::time_manager::TimeManager;
    pub use crate::transport::conditioner::LinkConditionerConfig;
    pub use crate::transport::io::{Io, IoConfig, TransportConfig};
    pub use crate::utils::named::Named;

    pub mod client {
        pub use crate::client::components::{
            ComponentSyncMode, Confirmed, LerpFn, SyncComponent, SyncMetadata,
        };
        pub use crate::client::config::ClientConfig;
        pub use crate::client::config::NetcodeConfig;
        pub use crate::client::events::{
            ComponentInsertEvent, ComponentRemoveEvent, ComponentUpdateEvent, ConnectEvent,
            DisconnectEvent, EntityDespawnEvent, EntitySpawnEvent, InputEvent, MessageEvent,
        };
        pub use crate::client::input::{InputConfig, InputSystemSet};
        pub use crate::client::interpolation::interpolation_history::ConfirmedHistory;
        pub use crate::client::interpolation::plugin::{
            InterpolationConfig, InterpolationDelay, InterpolationSet,
        };
        pub use crate::client::interpolation::{InterpolateStatus, Interpolated};
        pub use crate::client::plugin::{ClientPlugin, PluginConfig};
        pub use crate::client::prediction::correction::Correction;
        pub use crate::client::prediction::plugin::is_in_rollback;
        pub use crate::client::prediction::plugin::{PredictionConfig, PredictionSet};
        pub use crate::client::prediction::predicted_history::{ComponentState, PredictionHistory};
        pub use crate::client::prediction::{Predicted, PredictionDespawnCommandsExt};
        pub use crate::client::resource::Authentication;
        pub use crate::client::sync::SyncConfig;
        pub use crate::netcode::Client as NetClient;

        #[cfg(feature = "leafwing")]
        pub use crate::client::input_leafwing::{LeafwingInputConfig, LeafwingInputPlugin};
    }
    pub mod server {
        pub use crate::server::config::NetcodeConfig;
        pub use crate::server::config::ServerConfig;
        pub use crate::server::events::{
            ComponentInsertEvent, ComponentRemoveEvent, ComponentUpdateEvent, ConnectEvent,
            DisconnectEvent, EntityDespawnEvent, EntitySpawnEvent, InputEvent, MessageEvent,
        };
        pub use crate::server::plugin::{PluginConfig, ServerPlugin};
        pub use crate::server::room::{RoomId, RoomManager, RoomMut, RoomRef};

        #[cfg(feature = "leafwing")]
        pub use crate::server::input_leafwing::LeafwingInputPlugin;
<<<<<<< HEAD
        #[cfg(all(feature = "webtransport", not(target_family = "wasm")))]
        pub use wtransport::tls::Certificate;
=======

        pub use crate::netcode::Server as NetServer;
>>>>>>> 4dbd2b4c
    }
}

pub mod channel;

pub mod client;

pub mod connection;

pub mod inputs;

pub mod netcode;

pub mod packet;

pub mod protocol;

pub mod serialize;

pub mod server;

pub mod shared;

#[cfg(test)]
pub(crate) mod tests;

/// Provides an abstraction over an unreliable transport
pub mod transport;

/// Extra utilities
pub mod utils;<|MERGE_RESOLUTION|>--- conflicted
+++ resolved
@@ -134,13 +134,10 @@
 
         #[cfg(feature = "leafwing")]
         pub use crate::server::input_leafwing::LeafwingInputPlugin;
-<<<<<<< HEAD
         #[cfg(all(feature = "webtransport", not(target_family = "wasm")))]
         pub use wtransport::tls::Certificate;
-=======
 
         pub use crate::netcode::Server as NetServer;
->>>>>>> 4dbd2b4c
     }
 }
 
