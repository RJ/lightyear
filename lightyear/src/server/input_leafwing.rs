--- conflicted
+++ resolved
@@ -129,13 +129,8 @@
     P::Message: TryInto<InputMessage<A>, Error = ()>,
 {
     // let manager = &mut server.connection_manager;
-<<<<<<< HEAD
-    for (mut message, client_id) in server.events().into_iter_input_messages::<A>() {
-        info!(action = ?A::short_type_path(), ?message.end_tick, ?message.diffs, "received input message");
-=======
     for (mut message, client_id) in connection_manager.events.into_iter_input_messages::<A>() {
         debug!(action = ?A::short_type_path(), ?message.end_tick, ?message.diffs, "received input message");
->>>>>>> 4dbd2b4c
 
         for (target, diffs) in std::mem::take(&mut message.diffs) {
             match target {
