//! Defines the server bevy systems and run conditions
use bevy::ecs::system::{SystemChangeTick, SystemState};
use bevy::prelude::{Events, Fixed, Mut, ParamSet, Res, ResMut, Time, Virtual, World};
use bevy::utils::Duration;
use std::ops::DerefMut;
use tracing::{debug, error, info, trace, trace_span};

use crate::_reexport::ComponentProtocol;
use crate::client::resource::ClientMut;
use crate::connection::events::{IterEntityDespawnEvent, IterEntitySpawnEvent};
use crate::prelude::{Io, TickManager, TimeManager};
use crate::protocol::message::MessageProtocol;
use crate::protocol::Protocol;
use crate::server::config::ServerConfig;
use crate::server::connection::ConnectionManager;
use crate::server::events::{ConnectEvent, DisconnectEvent, EntityDespawnEvent, EntitySpawnEvent};
use crate::server::resource::{Server, ServerMut};
use crate::server::room::RoomManager;
use crate::shared::replication::ReplicationSend;

pub(crate) fn receive<P: Protocol>(world: &mut World) {
    trace!("Receive client packets");
    world.resource_scope(|world: &mut World, mut connection_manager: Mut<ConnectionManager<P>>| {
        world.resource_scope(
            |world: &mut World, mut netcode: Mut<crate::netcode::Server>| {
                world.resource_scope(|world: &mut World, mut io: Mut<Io>| {
                    world.resource_scope(
                        |world: &mut World, mut time_manager: Mut<TimeManager>| {
                            world.resource_scope(
                                |world: &mut World, tick_manager: Mut<TickManager>| {
                                    world.resource_scope(
                                        |world: &mut World, mut room_manager: Mut<RoomManager>| {
                                            let delta = world.resource::<Time<Virtual>>().delta();
                                            // UPDATE: update server state, send keep-alives, receive packets from io
                                            // update time manager
                                            time_manager.update(delta);
                                            trace!(time = ?time_manager.current_time(), tick = ?tick_manager.tick(), "receive");

                                            // update netcode server
                                            if let Ok(context) = netcode
                                                .try_update(delta.as_secs_f64(), io.deref_mut())
                                                .map_err(|e| error!("Error updating netcode server: {:?}", e)) {

                                                // handle connection
                                                for client_id in context.connections.iter().copied() {
                                                    // let client_addr = self.netcode.client_addr(client_id).unwrap();
                                                    // info!("New connection from {} (id: {})", client_addr, client_id);
                                                    connection_manager.add(client_id, &world.resource::<ServerConfig>().ping);
                                                }

<<<<<<< HEAD
                                            // handle connection
                                            for client_id in context.connections.iter().copied() {
                                                // let client_addr = self.netcode.client_addr(client_id).unwrap();
                                                // info!("New connection from {} (id: {})", client_addr, client_id);
                                                connection_manager.add(client_id);
=======
                                                // handle disconnections
                                                for client_id in context.disconnections.iter().copied() {
                                                    connection_manager.remove(client_id);
                                                    room_manager.client_disconnect(client_id);
                                                };
>>>>>>> 51d81257
                                            }

                                            // update connections
                                            connection_manager
                                                .update(time_manager.as_ref(), tick_manager.as_ref());

                                            // RECV_PACKETS: buffer packets into message managers
                                            while let Some((mut reader, client_id)) = netcode.recv() {
                                                // TODO: use connection to apply on BOTH message manager and replication manager
                                                connection_manager
                                                    .connection_mut(client_id)
                                                    .expect("connection not found")
                                                    .recv_packet(&mut reader, tick_manager.as_ref())
                                                    .expect("could not recv packet");
                                            }

                                            // RECEIVE: read messages and parse them into events
                                            connection_manager
                                                .receive(world, time_manager.as_ref(), tick_manager.as_ref())
                                                .unwrap_or_else(|e| {
                                                    error!("Error during receive: {}", e);
                                                });

                                            // EVENTS: Write the received events into bevy events
                                            if !connection_manager.events.is_empty() {
                                                // TODO: write these as systems? might be easier to also add the events to the app
                                                //  it might just be less efficient? + maybe tricky to
                                                // Input events
                                                // Update the input buffers with any InputMessage received:

                                                // ADD A FUNCTION THAT ITERATES THROUGH EACH CONNECTION AND RETURNS InputEvent for THE CURRENT TICK

                                                // Connection / Disconnection events
                                                if connection_manager.events.has_connections() {
                                                    let mut connect_event_writer =
                                                        world.get_resource_mut::<Events<ConnectEvent>>().unwrap();
                                                    for client_id in connection_manager.events.iter_connections() {
                                                        debug!("Client connected event: {}", client_id);
                                                        connect_event_writer.send(ConnectEvent::new(client_id));
                                                    }
                                                }

                                                if connection_manager.events.has_disconnections() {
                                                    let mut connect_event_writer =
                                                        world.get_resource_mut::<Events<DisconnectEvent>>().unwrap();
                                                    for client_id in connection_manager.events.iter_disconnections() {
                                                        debug!("Client disconnected event: {}", client_id);
                                                        connect_event_writer.send(DisconnectEvent::new(client_id));
                                                    }
                                                }

                                                // Message Events
                                                P::Message::push_message_events(world, &mut connection_manager.events);

                                                // EntitySpawn Events
                                                if connection_manager.events.has_entity_spawn() {
                                                    let mut entity_spawn_event_writer = world
                                                        .get_resource_mut::<Events<EntitySpawnEvent>>()
                                                        .unwrap();
                                                    for (entity, client_id) in connection_manager.events.into_iter_entity_spawn() {
                                                        entity_spawn_event_writer.send(EntitySpawnEvent::new(entity, client_id));
                                                    }
                                                }
                                                // EntityDespawn Events
                                                if connection_manager.events.has_entity_despawn() {
                                                    let mut entity_despawn_event_writer = world
                                                        .get_resource_mut::<Events<EntityDespawnEvent>>()
                                                        .unwrap();
                                                    for (entity, client_id) in connection_manager.events.into_iter_entity_spawn() {
                                                        entity_despawn_event_writer.send(EntityDespawnEvent::new(entity, client_id));
                                                    }
                                                }

                                                // Update component events (updates, inserts, removes)
                                                P::Components::push_component_events(world, &mut connection_manager.events);
                                            }
                                        });
                                });
                        });
                });
            },
        );
    });
}

// or do additional send stuff here
pub(crate) fn send<P: Protocol>(
    change_tick: SystemChangeTick,
    mut netserver: ResMut<crate::netcode::Server>,
    mut io: ResMut<Io>,
    mut connection_manager: ResMut<ConnectionManager<P>>,
    tick_manager: Res<TickManager>,
    time_manager: Res<TimeManager>,
) {
    trace!("Send packets to clients");
    // finalize any packets that are needed for replication
    connection_manager
        .buffer_replication_messages(tick_manager.tick(), change_tick.this_run())
        .unwrap_or_else(|e| {
            error!("Error preparing replicate send: {}", e);
        });

    // SEND_PACKETS: send buffered packets to io
    let span = trace_span!("send_packets").entered();
    connection_manager
        .connections
        .iter_mut()
        .try_for_each(|(client_id, connection)| {
            let client_span =
                trace_span!("send_packets_to_client", client_id = ?client_id).entered();
            for packet_byte in connection.send_packets(&time_manager, &tick_manager)? {
                netserver.send(packet_byte.as_slice(), *client_id, io.deref_mut())?;
            }
            Ok(())
        })
        .unwrap_or_else(|e: anyhow::Error| {
            error!("Error sending packets: {}", e);
        });

    // clear the list of newly connected clients
    // (cannot just use the ConnectionEvent because it is cleared after each frame)
    connection_manager.new_clients.clear();
}

/// Clear the received events
/// We put this in a separate as send because we want to run this every frame, and
/// Send only runs every send_interval
pub(crate) fn clear_events<P: Protocol>(mut connection_manager: ResMut<ConnectionManager<P>>) {
    connection_manager.events.clear();
}<|MERGE_RESOLUTION|>--- conflicted
+++ resolved
@@ -45,22 +45,14 @@
                                                 for client_id in context.connections.iter().copied() {
                                                     // let client_addr = self.netcode.client_addr(client_id).unwrap();
                                                     // info!("New connection from {} (id: {})", client_addr, client_id);
-                                                    connection_manager.add(client_id, &world.resource::<ServerConfig>().ping);
+                                                    connection_manager.add(client_id);
                                                 }
 
-<<<<<<< HEAD
-                                            // handle connection
-                                            for client_id in context.connections.iter().copied() {
-                                                // let client_addr = self.netcode.client_addr(client_id).unwrap();
-                                                // info!("New connection from {} (id: {})", client_addr, client_id);
-                                                connection_manager.add(client_id);
-=======
                                                 // handle disconnections
                                                 for client_id in context.disconnections.iter().copied() {
                                                     connection_manager.remove(client_id);
                                                     room_manager.client_disconnect(client_id);
                                                 };
->>>>>>> 51d81257
                                             }
 
                                             // update connections
