//! Purely local io for testing: messages are sent via channels
use std::net::SocketAddr;

use crossbeam_channel::{Receiver, Sender};

use crate::transport::{PacketReceiver, PacketSender, Transport, LOCAL_SOCKET};

// TODO: this is client only; separate client/server transport traits
#[derive(Clone)]
pub struct LocalChannel {
    recv: Receiver<Vec<u8>>,
    send: Sender<Vec<u8>>,
}

impl LocalChannel {
    pub(crate) fn new(recv: Receiver<Vec<u8>>, send: Sender<Vec<u8>>) -> Self {
        LocalChannel { recv, send }
    }
}

impl Transport for LocalChannel {
    fn local_addr(&self) -> SocketAddr {
        LOCAL_SOCKET
    }

<<<<<<< HEAD
    fn listen(&mut self) -> anyhow::Result<(Box<dyn PacketSender>, Box<dyn PacketReceiver>)> {
        let (send, recv) = crossbeam_channel::unbounded();
        let sender = LocalChannelSender { send };
=======
    fn listen(self) -> (Box<dyn PacketSender>, Box<dyn PacketReceiver>) {
        let sender = LocalChannelSender { send: self.send };
>>>>>>> f4342a29
        let receiver = LocalChannelReceiver {
            buffer: vec![],
            recv: self.recv,
        };
        Ok((Box::new(sender), Box::new(receiver)))
    }
}

struct LocalChannelReceiver {
    buffer: Vec<u8>,
    recv: Receiver<Vec<u8>>,
}

impl PacketReceiver for LocalChannelReceiver {
    fn recv(&mut self) -> std::io::Result<Option<(&mut [u8], SocketAddr)>> {
        self.recv.try_recv().map_or_else(
            |e| match e {
                crossbeam_channel::TryRecvError::Empty => Ok(None),
                _ => Err(std::io::Error::other(format!(
                    "error receiving packet: {:?}",
                    e
                ))),
            },
            |data| {
                self.buffer = data;
                Ok(Some((self.buffer.as_mut_slice(), LOCAL_SOCKET)))
            },
        )
    }
}

struct LocalChannelSender {
    send: Sender<Vec<u8>>,
}

impl PacketSender for LocalChannelSender {
    fn send(&mut self, payload: &[u8], _: &SocketAddr) -> std::io::Result<()> {
        self.send
            .try_send(payload.to_vec())
            .map_err(|_| std::io::Error::other("error sending packet"))
    }
}<|MERGE_RESOLUTION|>--- conflicted
+++ resolved
@@ -1,4 +1,5 @@
-//! Purely local io for testing: messages are sent via channels
+/// Purely local io for testing
+/// Messages are sent via channels
 use std::net::SocketAddr;
 
 use crossbeam_channel::{Receiver, Sender};
@@ -23,14 +24,8 @@
         LOCAL_SOCKET
     }
 
-<<<<<<< HEAD
-    fn listen(&mut self) -> anyhow::Result<(Box<dyn PacketSender>, Box<dyn PacketReceiver>)> {
-        let (send, recv) = crossbeam_channel::unbounded();
-        let sender = LocalChannelSender { send };
-=======
-    fn listen(self) -> (Box<dyn PacketSender>, Box<dyn PacketReceiver>) {
+    fn listen(self) -> anyhow::Result<(Box<dyn PacketSender>, Box<dyn PacketReceiver>)> {
         let sender = LocalChannelSender { send: self.send };
->>>>>>> f4342a29
         let receiver = LocalChannelReceiver {
             buffer: vec![],
             recv: self.recv,
