--- conflicted
+++ resolved
@@ -2,8 +2,8 @@
 name = "spaceships"
 version.workspace = true
 authors = [
-    "Charles Bournhonesque <charlesbour@gmail.com>",
-    "Richard Jones <rj@metabrew.com>",
+  "Charles Bournhonesque <charlesbour@gmail.com>",
+  "Richard Jones <rj@metabrew.com>",
 ]
 edition.workspace = true
 publish = false
@@ -23,31 +23,6 @@
 bevygap_server = ["lightyear_examples_common/bevygap_server", "server"]
 
 [dependencies]
-<<<<<<< HEAD
-lightyear_examples_common = { path = "../common" }
-bevy_screen_diagnostics = "0.6"
-leafwing-input-manager = "0.16"
-avian2d = { version = "0.1.1", default-features = false, features = [
-    "2d",
-    "f32",
-    "parry-f32",
-    "parallel",
-    "serialize",
-] }
-lightyear = { path = "../../lightyear", features = [
-    "webtransport",
-    "leafwing",
-    "avian2d",
-] }
-serde = { version = "1.0", features = ["derive"] }
-anyhow = { version = "1.0", features = [] }
-tracing = "0.1"
-tracing-subscriber = "0.3.17"
-bevy = { version = "0.15.0", features = [
-    "multi_threaded",
-    "bevy_state",
-    "serialize",
-=======
 lightyear_examples_common.workspace = true
 bevy_screen_diagnostics = { workspace = true, optional = true }
 metrics-exporter-prometheus = { workspace = true, optional = true }
@@ -68,7 +43,6 @@
 rand.workspace = true
 bevygap_client_plugin = { workspace = true, optional = true, features = [
   "matchmaker-tls",
->>>>>>> 717c4b33
 ] }
 
 [lints]
