use crate::{
    protocol::{BlockMarker, CharacterMarker, ColorComponent, FloorMarker, ProjectileMarker},
    shared::{
        BLOCK_HEIGHT, BLOCK_WIDTH, CHARACTER_CAPSULE_HEIGHT, CHARACTER_CAPSULE_RADIUS,
        FLOOR_HEIGHT, FLOOR_WIDTH,
    },
};
<<<<<<< HEAD
use avian3d::prelude::*;
use bevy::prelude::*;
use lightyear::prelude::server::ReplicateToClient;
=======
use avian3d::{math::AsF32, prelude::*};
use bevy::{color::palettes::css::MAGENTA, prelude::*};
>>>>>>> 95abca4e
use lightyear::{
    client::prediction::diagnostics::PredictionDiagnosticsPlugin,
    prelude::{client::*, *},
    transport::io::IoDiagnosticsPlugin,
};
use lightyear::{
    client::prediction::rollback::DisableRollback, prelude::server::ReplicationTarget,
};

pub struct ExampleRendererPlugin;

impl Plugin for ExampleRendererPlugin {
    fn build(&self, app: &mut App) {
        app.add_systems(Startup, init);
        app.add_systems(
            Update,
            (
                add_character_cosmetics,
                add_floor_cosmetics,
                add_block_cosmetics,
            ),
        );

        // This is to test a setup where:
        // - enemies are interpolated
        // - they spawn Predicted bullets
        // - we use ReplicateOnce and DisableRollback to stop replicating any packets for these bullets
        app.add_systems(
            PreUpdate,
            (add_projectile_cosmetics)
                .after(PredictionSet::Sync)
                .before(PredictionSet::CheckRollback),
        );

        app.add_systems(
            PostUpdate,
            position_to_transform_for_interpolated.before(TransformSystem::TransformPropagate),
        );

        // Set up visual interp plugins for Transform. Transform is updated in FixedUpdate
        // by the physics plugin so we make sure that in PostUpdate we interpolate it
        app.add_plugins(VisualInterpolationPlugin::<Transform>::default());

        // Observers that add VisualInterpolationStatus components to entities
        // which receive a Position and are predicted
        app.add_observer(add_visual_interpolation_components);

        // We disable rollbacks for projectiles after the initial rollbacks which brings them to the predicted timeline
        app.add_systems(Last, disable_projectile_rollback);
    }
}

fn init(mut commands: Commands) {
    commands.spawn((
        Camera3d::default(),
        Transform::from_xyz(0.0, 4.5, -9.0).looking_at(Vec3::ZERO, Dir3::Y),
    ));

    commands.spawn((
        PointLight {
            shadows_enabled: true,
            ..default()
        },
        Transform::from_xyz(4.0, 8.0, 4.0),
    ));
}

type ParentComponents = (
    &'static GlobalTransform,
    Option<&'static Position>,
    Option<&'static Rotation>,
);

type PosToTransformComponents = (
    &'static mut Transform,
    &'static Position,
    &'static Rotation,
    Option<&'static Parent>,
);

// Avian's sync plugin only runs for entities with RigidBody, but we want to also apply it for interpolated entities
pub fn position_to_transform_for_interpolated(
    mut query: Query<PosToTransformComponents, With<Interpolated>>,
    parents: Query<ParentComponents, With<Children>>,
) {
    for (mut transform, pos, rot, parent) in &mut query {
        if let Some(parent) = parent {
            if let Ok((parent_transform, parent_pos, parent_rot)) = parents.get(**parent) {
                let parent_transform = parent_transform.compute_transform();
                let parent_pos = parent_pos.map_or(parent_transform.translation, |pos| pos.f32());
                let parent_rot = parent_rot.map_or(parent_transform.rotation, |rot| rot.f32());
                let parent_scale = parent_transform.scale;
                let parent_transform = Transform::from_translation(parent_pos)
                    .with_rotation(parent_rot)
                    .with_scale(parent_scale);

                let new_transform = GlobalTransform::from(
                    Transform::from_translation(pos.f32()).with_rotation(rot.f32()),
                )
                .reparented_to(&GlobalTransform::from(parent_transform));

                transform.translation = new_transform.translation;
                transform.rotation = new_transform.rotation;
            }
        } else {
            transform.translation = pos.f32();
            transform.rotation = rot.f32();
        }
    }
}

/// Add the VisualInterpolateStatus::<Transform> component to non-floor entities with
/// component `Position`. Floors don't need to be visually interpolated because we
/// don't expect them to move.
///
/// We query Without<Confirmed> instead of With<Predicted> so that the server's
/// gui will also get some visual interpolation. But we're usually just
/// concerned that the client's Predicted entities get the interpolation
/// treatment.
fn add_visual_interpolation_components(
    // We use Position because it's added by avian later, and when it's added
    // we know that Predicted is already present on the entity
    trigger: Trigger<OnAdd, Position>,
    query: Query<Entity, (With<Predicted>, Without<FloorMarker>)>,
    mut commands: Commands,
) {
    if !query.contains(trigger.target()) {
        return;
    }
    commands
        .entity(trigger.target())
        .insert(VisualInterpolateStatus::<Transform> {
            // We must trigger change detection on visual interpolation
            // to make sure that child entities (sprites, meshes, text)
            // are also interpolated
            trigger_change_detection: true,
            ..default()
        });
}

/// Add components to characters that impact how they are rendered. We only
/// want to see the predicted character and not the confirmed character.
fn add_character_cosmetics(
    mut commands: Commands,
    character_query: Query<
        (Entity, &ColorComponent),
        (
<<<<<<< HEAD
            Or<(Added<Predicted>, Added<ReplicateToClient>)>,
=======
            Or<(
                Added<Predicted>,
                Added<ReplicationTarget>,
                Added<Interpolated>,
            )>,
>>>>>>> 95abca4e
            With<CharacterMarker>,
        ),
    >,
    mut meshes: ResMut<Assets<Mesh>>,
    mut materials: ResMut<Assets<StandardMaterial>>,
) {
    for (entity, color) in &character_query {
        info!(?entity, "Adding cosmetics to character {:?}", entity);
        commands.entity(entity).insert((
            Mesh3d(meshes.add(Capsule3d::new(
                CHARACTER_CAPSULE_RADIUS,
                CHARACTER_CAPSULE_HEIGHT,
            ))),
            MeshMaterial3d(materials.add(color.0)),
        ));
    }
}

fn add_projectile_cosmetics(
    mut commands: Commands,
    character_query: Query<
        (Entity),
        (
            Or<(Added<Predicted>, Added<ReplicationTarget>)>,
            With<ProjectileMarker>,
        ),
    >,
    mut meshes: ResMut<Assets<Mesh>>,
    mut materials: ResMut<Assets<StandardMaterial>>,
) {
    for (entity) in &character_query {
        info!(?entity, "Adding cosmetics to character {:?}", entity);
        commands.entity(entity).insert((
            Mesh3d(meshes.add(Sphere::new(1.))),
            MeshMaterial3d(materials.add(Color::from(MAGENTA))),
            RigidBody::Dynamic, // needed to add this somewhere, lol
        ));
    }
}

/// Add components to floors that impact how they are rendered. We want to see
/// the replicated floor instead of predicted floors because predicted floors
/// do not exist since floors aren't predicted.
fn add_floor_cosmetics(
    mut commands: Commands,
    floor_query: Query<Entity, Added<FloorMarker>>,
    mut meshes: ResMut<Assets<Mesh>>,
    mut materials: ResMut<Assets<StandardMaterial>>,
) {
    for entity in &floor_query {
        info!(?entity, "Adding cosmetics to floor {:?}", entity);
        commands.entity(entity).insert((
            Mesh3d(meshes.add(Cuboid::new(FLOOR_WIDTH, FLOOR_HEIGHT, FLOOR_WIDTH))),
            MeshMaterial3d(materials.add(Color::srgb(1.0, 1.0, 1.0))),
        ));
    }
}

/// Add components to blocks that impact how they are rendered. We only want to
/// see the predicted block and not the confirmed block.
fn add_block_cosmetics(
    mut commands: Commands,
    floor_query: Query<
        Entity,
        (
            Or<(Added<Predicted>, Added<ReplicateToClient>)>,
            With<BlockMarker>,
        ),
    >,
    mut meshes: ResMut<Assets<Mesh>>,
    mut materials: ResMut<Assets<StandardMaterial>>,
) {
    for entity in &floor_query {
        info!(?entity, "Adding cosmetics to block {:?}", entity);
        commands.entity(entity).insert((
            Mesh3d(meshes.add(Cuboid::new(BLOCK_WIDTH, BLOCK_HEIGHT, BLOCK_WIDTH))),
            MeshMaterial3d(materials.add(Color::srgb(1.0, 0.0, 1.0))),
        ));
    }
}

fn disable_projectile_rollback(
    mut commands: Commands,
    q_projectile: Query<
        Entity,
        (
            With<Predicted>,
            Or<(With<ProjectileMarker>, With<CharacterMarker>)>, // disabling character rollbacks while we debug projectiles with this janky setup
            Without<DisableRollback>,
        ),
    >,
) {
    for proj in &q_projectile {
        commands.entity(proj).insert(DisableRollback);
    }
}<|MERGE_RESOLUTION|>--- conflicted
+++ resolved
@@ -5,14 +5,8 @@
         FLOOR_HEIGHT, FLOOR_WIDTH,
     },
 };
-<<<<<<< HEAD
-use avian3d::prelude::*;
-use bevy::prelude::*;
-use lightyear::prelude::server::ReplicateToClient;
-=======
 use avian3d::{math::AsF32, prelude::*};
 use bevy::{color::palettes::css::MAGENTA, prelude::*};
->>>>>>> 95abca4e
 use lightyear::{
     client::prediction::diagnostics::PredictionDiagnosticsPlugin,
     prelude::{client::*, *},
@@ -160,15 +154,11 @@
     character_query: Query<
         (Entity, &ColorComponent),
         (
-<<<<<<< HEAD
-            Or<(Added<Predicted>, Added<ReplicateToClient>)>,
-=======
             Or<(
                 Added<Predicted>,
-                Added<ReplicationTarget>,
+                Added<ReplicateToClient>,
                 Added<Interpolated>,
             )>,
->>>>>>> 95abca4e
             With<CharacterMarker>,
         ),
     >,
